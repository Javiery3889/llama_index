"""Base schema for data structures."""
import json
import textwrap
import uuid
from abc import abstractmethod
from enum import Enum, auto
from hashlib import sha256
from typing import TYPE_CHECKING, Any, Dict, List, Optional, Union

from typing_extensions import Self

from llama_index.bridge.pydantic import BaseModel, Field, root_validator
from llama_index.utils import SAMPLE_TEXT, truncate_text

if TYPE_CHECKING:
    from haystack.schema import Document as HaystackDocument
    from semantic_kernel.memory.memory_record import MemoryRecord

    from llama_index.bridge.langchain import Document as LCDocument


DEFAULT_TEXT_NODE_TMPL = "{metadata_str}\n\n{content}"
DEFAULT_METADATA_TMPL = "{key}: {value}"
# NOTE: for pretty printing
TRUNCATE_LENGTH = 350
WRAP_WIDTH = 70


class BaseComponent(BaseModel):
    """Base component object to capture class names."""

    class Config:
        @staticmethod
        def schema_extra(schema: Dict[str, Any], model: "BaseComponent") -> None:
            """Add class name to schema."""
            schema["properties"]["class_name"] = {
                "title": "Class Name",
                "type": "string",
                "default": model.class_name(),
            }

    @classmethod
    def class_name(cls) -> str:
        """
        Get the class name, used as a unique ID in serialization.

        This provides a key that makes serialization robust against actual class
        name changes.
        """
        return "base_component"

    def json(self, **kwargs: Any) -> str:
        return self.to_json(**kwargs)

    def dict(self, **kwargs: Any) -> Dict[str, Any]:
        data = super().dict(**kwargs)
        data["class_name"] = self.class_name()
        return data

    def to_dict(self, **kwargs: Any) -> Dict[str, Any]:
        data = self.dict(**kwargs)
        data["class_name"] = self.class_name()
        return data

    def to_json(self, **kwargs: Any) -> str:
        data = self.to_dict(**kwargs)
        return json.dumps(data)

    # TODO: return type here not supported by current mypy version
    @classmethod
    def from_dict(cls, data: Dict[str, Any], **kwargs: Any) -> Self:  # type: ignore
        if isinstance(kwargs, dict):
            data.update(kwargs)

        data.pop("class_name", None)
        return cls(**data)

    @classmethod
    def from_json(cls, data_str: str, **kwargs: Any) -> Self:  # type: ignore
        data = json.loads(data_str)
        return cls.from_dict(data, **kwargs)


class TransformComponent(BaseComponent):
    """Base class for transform components."""

    class Config:
        arbitrary_types_allowed = True

    @abstractmethod
    def __call__(self, nodes: List["BaseNode"], **kwargs: Any) -> List["BaseNode"]:
        """Transform nodes."""

    async def acall(self, nodes: List["BaseNode"], **kwargs: Any) -> List["BaseNode"]:
        """Async transform nodes."""
        return self.__call__(nodes, **kwargs)


class NodeRelationship(str, Enum):
    """Node relationships used in `BaseNode` class.

    Attributes:
        SOURCE: The node is the source document.
        PREVIOUS: The node is the previous node in the document.
        NEXT: The node is the next node in the document.
        PARENT: The node is the parent node in the document.
        CHILD: The node is a child node in the document.

    """

    SOURCE = auto()
    PREVIOUS = auto()
    NEXT = auto()
    PARENT = auto()
    CHILD = auto()


class ObjectType(str, Enum):
    TEXT = auto()
    IMAGE = auto()
    INDEX = auto()
    DOCUMENT = auto()


class MetadataMode(str, Enum):
    ALL = auto()
    EMBED = auto()
    LLM = auto()
    NONE = auto()


class RelatedNodeInfo(BaseComponent):
    node_id: str
    node_type: Optional[ObjectType] = None
    metadata: Dict[str, Any] = Field(default_factory=dict)
    hash: Optional[str] = None

    @classmethod
    def class_name(cls) -> str:
        return "RelatedNodeInfo"


RelatedNodeType = Union[RelatedNodeInfo, List[RelatedNodeInfo]]


# Node classes for indexes
class BaseNode(BaseComponent):
    """Base node Object.

    Generic abstract interface for retrievable nodes

    """

    class Config:
        allow_population_by_field_name = True

    id_: str = Field(
        default_factory=lambda: str(uuid.uuid4()), description="Unique ID of the node."
    )
    embedding: Optional[List[float]] = Field(
        default=None, description="Embedding of the node."
    )

    """"
    metadata fields
    - injected as part of the text shown to LLMs as context
    - injected as part of the text for generating embeddings
    - used by vector DBs for metadata filtering

    """
    metadata: Dict[str, Any] = Field(
        default_factory=dict,
        description="A flat dictionary of metadata fields",
        alias="extra_info",
    )
    excluded_embed_metadata_keys: List[str] = Field(
        default_factory=list,
        description="Metadata keys that are excluded from text for the embed model.",
    )
    excluded_llm_metadata_keys: List[str] = Field(
        default_factory=list,
        description="Metadata keys that are excluded from text for the LLM.",
    )
    relationships: Dict[NodeRelationship, RelatedNodeType] = Field(
        default_factory=dict,
        description="A mapping of relationships to other node information.",
    )
    hash: str = Field(default="", description="Hash of the node content.")

    @classmethod
    @abstractmethod
    def get_type(cls) -> str:
        """Get Object type."""

    @abstractmethod
    def get_content(self, metadata_mode: MetadataMode = MetadataMode.ALL) -> str:
        """Get object content."""

    @abstractmethod
    def get_metadata_str(self, mode: MetadataMode = MetadataMode.ALL) -> str:
        """Metadata string."""

    @abstractmethod
    def set_content(self, value: Any) -> None:
        """Set the content of the node."""

    @property
    def node_id(self) -> str:
        return self.id_

    @node_id.setter
    def node_id(self, value: str) -> None:
        self.id_ = value

    @property
    def source_node(self) -> Optional[RelatedNodeInfo]:
        """Source object node.

        Extracted from the relationships field.

        """
        if NodeRelationship.SOURCE not in self.relationships:
            return None

        relation = self.relationships[NodeRelationship.SOURCE]
        if isinstance(relation, list):
            raise ValueError("Source object must be a single RelatedNodeInfo object")
        return relation

    @property
    def prev_node(self) -> Optional[RelatedNodeInfo]:
        """Prev node."""
        if NodeRelationship.PREVIOUS not in self.relationships:
            return None

        relation = self.relationships[NodeRelationship.PREVIOUS]
        if not isinstance(relation, RelatedNodeInfo):
            raise ValueError("Previous object must be a single RelatedNodeInfo object")
        return relation

    @property
    def next_node(self) -> Optional[RelatedNodeInfo]:
        """Next node."""
        if NodeRelationship.NEXT not in self.relationships:
            return None

        relation = self.relationships[NodeRelationship.NEXT]
        if not isinstance(relation, RelatedNodeInfo):
            raise ValueError("Next object must be a single RelatedNodeInfo object")
        return relation

    @property
    def parent_node(self) -> Optional[RelatedNodeInfo]:
        """Parent node."""
        if NodeRelationship.PARENT not in self.relationships:
            return None

        relation = self.relationships[NodeRelationship.PARENT]
        if not isinstance(relation, RelatedNodeInfo):
            raise ValueError("Parent object must be a single RelatedNodeInfo object")
        return relation

    @property
    def child_nodes(self) -> Optional[List[RelatedNodeInfo]]:
        """Child nodes."""
        if NodeRelationship.CHILD not in self.relationships:
            return None

        relation = self.relationships[NodeRelationship.CHILD]
        if not isinstance(relation, list):
            raise ValueError("Child objects must be a list of RelatedNodeInfo objects.")
        return relation

    @property
    def ref_doc_id(self) -> Optional[str]:
        """Deprecated: Get ref doc id."""
        source_node = self.source_node
        if source_node is None:
            return None
        return source_node.node_id

    @property
    def extra_info(self) -> Dict[str, Any]:
        """TODO: DEPRECATED: Extra info."""
        return self.metadata

    def __str__(self) -> str:
        source_text_truncated = truncate_text(
            self.get_content().strip(), TRUNCATE_LENGTH
        )
        source_text_wrapped = textwrap.fill(
            f"Text: {source_text_truncated}\n", width=WRAP_WIDTH
        )
        return f"Node ID: {self.node_id}\n{source_text_wrapped}"

    def get_embedding(self) -> List[float]:
        """Get embedding.

        Errors if embedding is None.

        """
        if self.embedding is None:
            raise ValueError("embedding not set.")
        return self.embedding

    def as_related_node_info(self) -> RelatedNodeInfo:
        """Get node as RelatedNodeInfo."""
        return RelatedNodeInfo(
            node_id=self.node_id,
<<<<<<< HEAD
            metadata=self.metadata,
            hash=self.hash,
            node_type=self.get_type(),
=======
            node_type=self.get_type(),
            metadata=self.metadata,
            hash=self.hash,
>>>>>>> 56b54359
        )


class TextNode(BaseNode):
    text: str = Field(default="", description="Text content of the node.")
    start_char_idx: Optional[int] = Field(
        default=None, description="Start char index of the node."
    )
    end_char_idx: Optional[int] = Field(
        default=None, description="End char index of the node."
    )
    text_template: str = Field(
        default=DEFAULT_TEXT_NODE_TMPL,
        description=(
            "Template for how text is formatted, with {content} and "
            "{metadata_str} placeholders."
        ),
    )
    metadata_template: str = Field(
        default=DEFAULT_METADATA_TMPL,
        description=(
            "Template for how metadata is formatted, with {key} and "
            "{value} placeholders."
        ),
    )
    metadata_seperator: str = Field(
        default="\n",
        description="Separator between metadata fields when converting to string.",
    )

    @classmethod
    def class_name(cls) -> str:
        return "TextNode"

    @root_validator
    def _check_hash(cls, values: dict) -> dict:
        """Generate a hash to represent the node."""
        text = values.get("text", "")
        metadata = values.get("metadata", {})
        doc_identity = str(text) + str(metadata)
        values["hash"] = str(
            sha256(doc_identity.encode("utf-8", "surrogatepass")).hexdigest()
        )
        return values

    @classmethod
    def get_type(cls) -> str:
        """Get Object type."""
        return ObjectType.TEXT

    def get_content(self, metadata_mode: MetadataMode = MetadataMode.NONE) -> str:
        """Get object content."""
        metadata_str = self.get_metadata_str(mode=metadata_mode).strip()
        if not metadata_str:
            return self.text

        return self.text_template.format(
            content=self.text, metadata_str=metadata_str
        ).strip()

    def get_metadata_str(self, mode: MetadataMode = MetadataMode.ALL) -> str:
        """Metadata info string."""
        if mode == MetadataMode.NONE:
            return ""

        usable_metadata_keys = set(self.metadata.keys())
        if mode == MetadataMode.LLM:
            for key in self.excluded_llm_metadata_keys:
                if key in usable_metadata_keys:
                    usable_metadata_keys.remove(key)
        elif mode == MetadataMode.EMBED:
            for key in self.excluded_embed_metadata_keys:
                if key in usable_metadata_keys:
                    usable_metadata_keys.remove(key)

        return self.metadata_seperator.join(
            [
                self.metadata_template.format(key=key, value=str(value))
                for key, value in self.metadata.items()
                if key in usable_metadata_keys
            ]
        )

    def set_content(self, value: str) -> None:
        """Set the content of the node."""
        self.text = value

    def get_node_info(self) -> Dict[str, Any]:
        """Get node info."""
        return {"start": self.start_char_idx, "end": self.end_char_idx}

    def get_text(self) -> str:
        return self.get_content(metadata_mode=MetadataMode.NONE)

    @property
    def node_info(self) -> Dict[str, Any]:
        """Deprecated: Get node info."""
        return self.get_node_info()


# TODO: legacy backport of old Node class
Node = TextNode


class ImageNode(TextNode):
    """Node with image."""

    # TODO: store reference instead of actual image
    # base64 encoded image str
    image: Optional[str] = None

    @classmethod
    def get_type(cls) -> str:
        return ObjectType.IMAGE

    @classmethod
    def class_name(cls) -> str:
        return "ImageNode"


class IndexNode(TextNode):
    """Node with reference to any object.

    This can include other indices, query engines, retrievers.

    This can also include other nodes (though this is overlapping with `relationships`
    on the Node class).

    """

    index_id: str

    @classmethod
    def from_text_node(
        cls,
        node: TextNode,
        index_id: str,
    ) -> "IndexNode":
        """Create index node from text node."""
        # copy all attributes from text node, add index id
        return cls(
            **node.dict(),
            index_id=index_id,
        )

    @classmethod
    def get_type(cls) -> str:
        return ObjectType.INDEX

    @classmethod
    def class_name(cls) -> str:
        return "IndexNode"


class NodeWithScore(BaseComponent):
    node: BaseNode
    score: Optional[float] = None

    def __str__(self) -> str:
        return f"{self.node}\nScore: {self.score: 0.3f}\n"

    def get_score(self, raise_error: bool = False) -> float:
        """Get score."""
        if self.score is None:
            if raise_error:
                raise ValueError("Score not set.")
            else:
                return 0.0
        else:
            return self.score

    @classmethod
    def class_name(cls) -> str:
        return "NodeWithScore"

    ##### pass through methods to BaseNode #####
    @property
    def node_id(self) -> str:
        return self.node.node_id

    @property
    def id_(self) -> str:
        return self.node.id_

    @property
    def text(self) -> str:
        if isinstance(self.node, TextNode):
            return self.node.text
        else:
            raise ValueError("Node must be a TextNode to get text.")

    @property
    def metadata(self) -> Dict[str, Any]:
        return self.node.metadata

    @property
    def embedding(self) -> Optional[List[float]]:
        return self.node.embedding

    def get_text(self) -> str:
        if isinstance(self.node, TextNode):
            return self.node.get_text()
        else:
            raise ValueError("Node must be a TextNode to get text.")

    def get_content(self, metadata_mode: MetadataMode = MetadataMode.NONE) -> str:
        return self.node.get_content(metadata_mode=metadata_mode)

    def get_embedding(self) -> List[float]:
        return self.node.get_embedding()


# Document Classes for Readers


class Document(TextNode):
    """Generic interface for a data document.

    This document connects to data sources.

    """

    # TODO: A lot of backwards compatibility logic here, clean up
    id_: str = Field(
        default_factory=lambda: str(uuid.uuid4()),
        description="Unique ID of the node.",
        alias="doc_id",
    )

    _compat_fields = {"doc_id": "id_", "extra_info": "metadata"}

    @classmethod
    def get_type(cls) -> str:
        """Get Document type."""
        return ObjectType.DOCUMENT

    @property
    def doc_id(self) -> str:
        """Get document ID."""
        return self.id_

    def __str__(self) -> str:
        source_text_truncated = truncate_text(
            self.get_content().strip(), TRUNCATE_LENGTH
        )
        source_text_wrapped = textwrap.fill(
            f"Text: {source_text_truncated}\n", width=WRAP_WIDTH
        )
        return f"Doc ID: {self.doc_id}\n{source_text_wrapped}"

    def get_doc_id(self) -> str:
        """TODO: Deprecated: Get document ID."""
        return self.id_

    def __setattr__(self, name: str, value: object) -> None:
        if name in self._compat_fields:
            name = self._compat_fields[name]
        super().__setattr__(name, value)

    def to_langchain_format(self) -> "LCDocument":
        """Convert struct to LangChain document format."""
        from llama_index.bridge.langchain import Document as LCDocument

        metadata = self.metadata or {}
        return LCDocument(page_content=self.text, metadata=metadata)

    @classmethod
    def from_langchain_format(cls, doc: "LCDocument") -> "Document":
        """Convert struct from LangChain document format."""
        return cls(text=doc.page_content, metadata=doc.metadata)

    def to_haystack_format(self) -> "HaystackDocument":
        """Convert struct to Haystack document format."""
        from haystack.schema import Document as HaystackDocument

        return HaystackDocument(
            content=self.text, meta=self.metadata, embedding=self.embedding, id=self.id_
        )

    @classmethod
    def from_haystack_format(cls, doc: "HaystackDocument") -> "Document":
        """Convert struct from Haystack document format."""
        return cls(
            text=doc.content, metadata=doc.meta, embedding=doc.embedding, id_=doc.id
        )

    def to_embedchain_format(self) -> Dict[str, Any]:
        """Convert struct to EmbedChain document format."""
        return {
            "doc_id": self.id_,
            "data": {"content": self.text, "meta_data": self.metadata},
        }

    @classmethod
    def from_embedchain_format(cls, doc: Dict[str, Any]) -> "Document":
        """Convert struct from EmbedChain document format."""
        return cls(
            text=doc["data"]["content"],
            metadata=doc["data"]["meta_data"],
            id_=doc["doc_id"],
        )

    def to_semantic_kernel_format(self) -> "MemoryRecord":
        """Convert struct to Semantic Kernel document format."""
        import numpy as np
        from semantic_kernel.memory.memory_record import MemoryRecord

        return MemoryRecord(
            id=self.id_,
            text=self.text,
            additional_metadata=self.get_metadata_str(),
            embedding=np.array(self.embedding) if self.embedding else None,
        )

    @classmethod
    def from_semantic_kernel_format(cls, doc: "MemoryRecord") -> "Document":
        """Convert struct from Semantic Kernel document format."""
        return cls(
            text=doc._text,
            metadata={"additional_metadata": doc._additional_metadata},
            embedding=doc._embedding.tolist() if doc._embedding is not None else None,
            id_=doc._id,
        )

    @classmethod
    def example(cls) -> "Document":
        return Document(
            text=SAMPLE_TEXT,
            metadata={"filename": "README.md", "category": "codebase"},
        )

    @classmethod
    def class_name(cls) -> str:
        return "Document"


class ImageDocument(Document):
    """Data document containing an image."""

    # base64 encoded image str
    image: Optional[str] = None

    @classmethod
    def class_name(cls) -> str:
        return "ImageDocument"<|MERGE_RESOLUTION|>--- conflicted
+++ resolved
@@ -307,15 +307,9 @@
         """Get node as RelatedNodeInfo."""
         return RelatedNodeInfo(
             node_id=self.node_id,
-<<<<<<< HEAD
-            metadata=self.metadata,
-            hash=self.hash,
-            node_type=self.get_type(),
-=======
             node_type=self.get_type(),
             metadata=self.metadata,
             hash=self.hash,
->>>>>>> 56b54359
         )
 
 
