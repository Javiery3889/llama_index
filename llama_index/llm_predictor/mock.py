"""Mock LLM Predictor."""
from typing import Any, Dict

<<<<<<< HEAD
try:
    from pydantic.v1 import Field
except ImportError:
    from pydantic import Field
=======
from pydantic import Field
>>>>>>> 26881b49

from llama_index.constants import DEFAULT_NUM_OUTPUTS
from llama_index.llm_predictor.base import BaseLLMPredictor
from llama_index.llms.base import LLM, LLMMetadata
<<<<<<< HEAD
from llama_index.prompts.base import Prompt
=======
from llama_index.prompts.base import BasePromptTemplate
>>>>>>> 26881b49
from llama_index.prompts.prompt_type import PromptType
from llama_index.token_counter.utils import (
    mock_extract_keywords_response,
    mock_extract_kg_triplets_response,
)
from llama_index.types import TokenAsyncGen, TokenGen
from llama_index.utils import globals_helper

# TODO: consolidate with unit tests in tests/mock_utils/mock_predict.py


def _mock_summary_predict(max_tokens: int, prompt_args: Dict) -> str:
    """Mock summary predict."""
    # tokens in response shouldn't be larger than tokens in `context_str`
    num_text_tokens = len(globals_helper.tokenizer(prompt_args["context_str"]))
    token_limit = min(num_text_tokens, max_tokens)
    return " ".join(["summary"] * token_limit)


def _mock_insert_predict() -> str:
    """Mock insert predict."""
    return "ANSWER: 1"


def _mock_query_select() -> str:
    """Mock query select."""
    return "ANSWER: 1"


def _mock_query_select_multiple(num_chunks: int) -> str:
    """Mock query select."""
    nums_str = ", ".join([str(i) for i in range(num_chunks)])
    return f"ANSWER: {nums_str}"


def _mock_answer(max_tokens: int, prompt_args: Dict) -> str:
    """Mock answer."""
    # tokens in response shouldn't be larger than tokens in `text`
    num_ctx_tokens = len(globals_helper.tokenizer(prompt_args["context_str"]))
    token_limit = min(num_ctx_tokens, max_tokens)
    return " ".join(["answer"] * token_limit)


def _mock_refine(max_tokens: int, prompt: BasePromptTemplate, prompt_args: Dict) -> str:
    """Mock refine."""
    # tokens in response shouldn't be larger than tokens in
    # `existing_answer` + `context_msg`
    # NOTE: if existing_answer is not in prompt_args, we need to get it from the prompt
    if "existing_answer" not in prompt_args:
        existing_answer = prompt.kwargs["existing_answer"]
    else:
        existing_answer = prompt_args["existing_answer"]
    num_ctx_tokens = len(globals_helper.tokenizer(prompt_args["context_msg"]))
    num_exist_tokens = len(globals_helper.tokenizer(existing_answer))
    token_limit = min(num_ctx_tokens + num_exist_tokens, max_tokens)
    return " ".join(["answer"] * token_limit)


def _mock_keyword_extract(prompt_args: Dict) -> str:
    """Mock keyword extract."""
    return mock_extract_keywords_response(prompt_args["text"])


def _mock_query_keyword_extract(prompt_args: Dict) -> str:
    """Mock query keyword extract."""
    return mock_extract_keywords_response(prompt_args["question"])


def _mock_knowledge_graph_triplet_extract(prompt_args: Dict, max_triplets: int) -> str:
    """Mock knowledge graph triplet extract."""
    return mock_extract_kg_triplets_response(
        prompt_args["text"], max_triplets=max_triplets
    )


class MockLLMPredictor(BaseLLMPredictor):
    """Mock LLM Predictor."""

    max_tokens: int = Field(
        default=DEFAULT_NUM_OUTPUTS, description="Number of tokens to mock generate."
    )

    @property
    def metadata(self) -> LLMMetadata:
        return LLMMetadata()

    @property
    def llm(self) -> LLM:
        raise NotImplementedError("MockLLMPredictor does not have an LLM model.")

    def predict(self, prompt: BasePromptTemplate, **prompt_args: Any) -> str:
        """Mock predict."""

        prompt_str = prompt.metadata["prompt_type"]
        if prompt_str == PromptType.SUMMARY:
            output = _mock_summary_predict(self.max_tokens, prompt_args)
        elif prompt_str == PromptType.TREE_INSERT:
            output = _mock_insert_predict()
        elif prompt_str == PromptType.TREE_SELECT:
            output = _mock_query_select()
        elif prompt_str == PromptType.TREE_SELECT_MULTIPLE:
            output = _mock_query_select_multiple(prompt_args["num_chunks"])
        elif prompt_str == PromptType.REFINE:
            output = _mock_refine(self.max_tokens, prompt, prompt_args)
        elif prompt_str == PromptType.QUESTION_ANSWER:
            output = _mock_answer(self.max_tokens, prompt_args)
        elif prompt_str == PromptType.KEYWORD_EXTRACT:
            output = _mock_keyword_extract(prompt_args)
        elif prompt_str == PromptType.QUERY_KEYWORD_EXTRACT:
            output = _mock_query_keyword_extract(prompt_args)
        elif prompt_str == PromptType.KNOWLEDGE_TRIPLET_EXTRACT:
            output = _mock_knowledge_graph_triplet_extract(
                prompt_args, int(prompt.kwargs.get("max_knowledge_triplets", 2))
            )
        elif prompt_str == PromptType.CUSTOM:
            # we don't know specific prompt type, return generic response
            output = ""
        else:
            raise ValueError("Invalid prompt type.")

        return output

    def stream(self, prompt: BasePromptTemplate, **prompt_args: Any) -> TokenGen:
        raise NotImplementedError

    async def apredict(self, prompt: BasePromptTemplate, **prompt_args: Any) -> str:
        return self.predict(prompt, **prompt_args)

    async def astream(
        self, prompt: BasePromptTemplate, **prompt_args: Any
    ) -> TokenAsyncGen:
        raise NotImplementedError<|MERGE_RESOLUTION|>--- conflicted
+++ resolved
@@ -1,23 +1,16 @@
 """Mock LLM Predictor."""
 from typing import Any, Dict
 
-<<<<<<< HEAD
 try:
     from pydantic.v1 import Field
 except ImportError:
     from pydantic import Field
-=======
-from pydantic import Field
->>>>>>> 26881b49
+
 
 from llama_index.constants import DEFAULT_NUM_OUTPUTS
 from llama_index.llm_predictor.base import BaseLLMPredictor
 from llama_index.llms.base import LLM, LLMMetadata
-<<<<<<< HEAD
-from llama_index.prompts.base import Prompt
-=======
 from llama_index.prompts.base import BasePromptTemplate
->>>>>>> 26881b49
 from llama_index.prompts.prompt_type import PromptType
 from llama_index.token_counter.utils import (
     mock_extract_keywords_response,
